--- conflicted
+++ resolved
@@ -209,29 +209,9 @@
             async move {
                 let mut latest_l2_block_number = U256::zero();
 
-<<<<<<< HEAD
-            let end_block_number = end_block.unwrap_or(
-                self.provider
-                    .get_block(BlockNumber::Latest)
-                    .await?
-                    .unwrap()
-                    .number
-                    .unwrap(),
-            );
-
-            if disable_polling {
-                metrics.clone().lock().await.last_l1_block = Some(end_block_number.as_u64());
-            }
-
-            loop {
-                if disable_polling && current_l1_block_number > end_block_number {
-                    tracing::info!("Successfully reached end block. Shutting down...");
-                    break;
-=======
                 // If an `end_block` was supplied we shouldn't poll for newer blocks.
                 if end_block.is_some() {
                     disable_polling = true;
->>>>>>> 20c70f19
                 }
 
                 let end_block_number = end_block.unwrap_or(
@@ -243,6 +223,10 @@
                         .number
                         .unwrap(),
                 );
+
+                if disable_polling {
+                    metrics.clone().lock().await.last_l1_block = Some(end_block_number.as_u64());
+                }
 
                 loop {
                     // Break when reaching the `end_block` or on the receivement of a `ctrl_c` signal.
