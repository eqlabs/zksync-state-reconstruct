--- conflicted
+++ resolved
@@ -19,12 +19,9 @@
 use processor::snapshot::{
     exporter::SnapshotExporter, importer::SnapshotImporter, SnapshotBuilder,
 };
-<<<<<<< HEAD
 use syslog_tracing::Syslog;
-=======
 use state_reconstruct_fetcher::{constants::storage, l1_fetcher::L1Fetcher, types::CommitBlock};
 use tikv_jemallocator::Jemalloc;
->>>>>>> 5f4a2036
 use tokio::sync::mpsc;
 use tracing_subscriber::{filter::LevelFilter, prelude::*, registry::Registry, EnvFilter};
 
@@ -37,26 +34,13 @@
     util::json,
 };
 
-<<<<<<< HEAD
+#[global_allocator]
+static GLOBAL: Jemalloc = Jemalloc;
+
 fn start_logger(default_level: LevelFilter, with_syslog: bool) {
     let filter = match EnvFilter::try_from_default_env() {
         Ok(filter) => filter,
         _ => EnvFilter::default().add_directive(default_level.into()),
-=======
-#[global_allocator]
-static GLOBAL: Jemalloc = Jemalloc;
-
-fn start_logger(default_level: LevelFilter) {
-    let filter = match EnvFilter::try_from_default_env() {
-        Ok(filter) => filter
-            .add_directive("hyper=off".parse().unwrap())
-            .add_directive("ethers=off".parse().unwrap()),
-        _ => EnvFilter::default()
-            .add_directive(default_level.into())
-            .add_directive("hyper=off".parse().unwrap())
-            .add_directive("ethers=off".parse().unwrap())
-            .add_directive("zksync_storage=off".parse().unwrap()),
->>>>>>> 5f4a2036
     };
     let filter = filter
         .add_directive("hyper=off".parse().unwrap())
