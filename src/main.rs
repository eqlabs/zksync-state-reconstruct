--- conflicted
+++ resolved
@@ -6,11 +6,10 @@
 mod processor;
 mod types;
 
-<<<<<<< HEAD
-use std::{env, path::Path};
-=======
-use std::{env, path::PathBuf};
->>>>>>> c82ddfc0
+use std::{
+    env,
+    path::{Path, PathBuf},
+};
 
 use clap::Parser;
 use cli::*;
@@ -30,7 +29,7 @@
     let args = Args::parse();
 
     match args.subcommand {
-        Command::Reconstruct { source, db_path } => {
+        Commands::Reconstruct { source, db_path } => {
             let db_path = match db_path {
                 Some(path) => PathBuf::from(path),
                 None => env::current_dir()?.join(storage::DEFAULT_DB_NAME),
@@ -54,9 +53,7 @@
                 }
                 ReconstructSource::File { file: _ } => todo!(),
             }
-<<<<<<< HEAD
-            ReconstructSource::File { file: _ } => todo!(),
-        },
+        }
         Commands::Download {
             http_url,
             start_block,
@@ -82,9 +79,6 @@
                 .await?;
         }
         _ => unreachable!(),
-=======
-        }
->>>>>>> c82ddfc0
     }
 
     Ok(())
