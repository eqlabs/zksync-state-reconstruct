--- conflicted
+++ resolved
@@ -43,13 +43,7 @@
 impl TryFrom<&abi::Token> for V1 {
     type Error = ParseError;
 
-<<<<<<< HEAD
-    /// Try to parse Ethereum ABI token.
-    ///
-    /// * `token` - ABI token of `CommitBlockInfo` type on Ethereum.
-=======
     /// Try to parse Ethereum ABI token into [`V1`].
->>>>>>> 424cdfd6
     fn try_from(token: &abi::Token) -> Result<Self, Self::Error> {
         let ExtractedToken {
             new_l2_block_number,
