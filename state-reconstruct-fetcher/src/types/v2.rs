--- conflicted
+++ resolved
@@ -36,13 +36,7 @@
 impl TryFrom<&abi::Token> for V2 {
     type Error = ParseError;
 
-<<<<<<< HEAD
-    /// Try to parse Ethereum ABI token.
-    ///
-    /// * `token` - ABI token of `CommitBlockInfo` type on Ethereum.
-=======
     /// Try to parse Ethereum ABI token into [`V2`].
->>>>>>> 424cdfd6
     fn try_from(token: &abi::Token) -> Result<Self, Self::Error> {
         let ExtractedToken {
             new_l2_block_number,
@@ -56,11 +50,7 @@
         } = token.try_into()?;
         let new_enumeration_index = new_enumeration_index.as_u64();
 
-<<<<<<< HEAD
-        let total_l2_to_l1_pubdata = parse_resolved_pubdata(&total_l2_to_l1_pubdata[..])?;
-=======
         let total_l2_to_l1_pubdata = parse_resolved_pubdata(&total_l2_to_l1_pubdata)?;
->>>>>>> 424cdfd6
         let blk = V2 {
             block_number: new_l2_block_number.as_u64(),
             timestamp: timestamp.as_u64(),
