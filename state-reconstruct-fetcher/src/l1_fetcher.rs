use std::{fs::File, future::Future, ops::Fn, sync::Arc};

use ethers::{
    abi::{Contract, Function},
    prelude::*,
    providers::Provider,
};
use eyre::Result;
use rand::random;
use thiserror::Error;
use tokio::{
    sync::{mpsc, Mutex},
    time::{sleep, Duration, Instant},
};
use tokio_util::sync::CancellationToken;

use crate::{
    constants::ethereum::{BLOCK_STEP, BOOJUM_BLOCK, GENESIS_BLOCK, ZK_SYNC_ADDR},
    database::InnerDB,
    metrics::L1Metrics,
    types::{v1::V1, v2::V2, CommitBlock, ParseError},
};

/// `MAX_RETRIES` is the maximum number of retries on failed L1 call.
const MAX_RETRIES: u8 = 5;
/// The interval in seconds in which to poll for new blocks.
const LONG_POLLING_INTERVAL_S: u64 = 120;
/// The interval in seconds to wait before retrying to fetch a previously failed transaction.
const FAILED_FETCH_RETRY_INTERVAL_S: u64 = 10;
/// The interval in seconds in which to print metrics.
const METRICS_PRINT_INTERVAL_S: u64 = 10;

#[allow(clippy::enum_variant_names)]
#[derive(Error, Debug)]
pub enum L1FetchError {
    #[error("get logs failed")]
    GetLogs,

    #[error("get tx failed")]
    GetTx,
}

pub struct L1FetcherOptions {
    /// The Ethereum JSON-RPC HTTP URL to use.
    pub http_url: String,
    /// Ethereum block number to start state import from.
    pub start_block: u64,
    /// The number of blocks to filter & process in one step over.
    pub block_step: u64,
    /// The number of blocks to process from Ethereum.
    pub block_count: Option<u64>,
    /// If present, don't poll for new blocks after reaching the end.
    pub disable_polling: bool,
}

#[derive(Clone)]
struct Contracts {
    v1: Contract,
    v2: Contract,
}

pub struct L1Fetcher {
    provider: Provider<Http>,
    contracts: Contracts,
    config: L1FetcherOptions,
    snapshot: Option<Arc<Mutex<InnerDB>>>,
    metrics: Arc<Mutex<L1Metrics>>,
}

impl L1Fetcher {
    pub fn new(config: L1FetcherOptions, snapshot: Option<Arc<Mutex<InnerDB>>>) -> Result<Self> {
        let provider = Provider::<Http>::try_from(&config.http_url)
            .expect("could not instantiate HTTP Provider");

        let v1 = Contract::load(File::open("./abi/IZkSync.json")?)?;
        let v2 = Contract::load(File::open("./abi/IZkSyncV2.json")?)?;
        let contracts = Contracts { v1, v2 };

        let metrics = Arc::new(Mutex::new(L1Metrics::new(config.start_block)));

        Ok(L1Fetcher {
            provider,
            contracts,
            config,
            snapshot,
            metrics,
        })
    }

    pub async fn run(&self, sink: mpsc::Sender<CommitBlock>) -> Result<()> {
        // Start fetching from the `GENESIS_BLOCK` unless the `start_block` argument is supplied,
        // in which case, start from that instead. If no argument was supplied and a state snapshot
        // exists, start from the block number specified in that snapshot.
        let mut current_l1_block_number = U64::from(self.config.start_block);
        // User might have supplied their own start block, in that case we shouldn't enforce the
        // use of the snapshot value.
        if current_l1_block_number == GENESIS_BLOCK.into() {
            if let Some(snapshot) = &self.snapshot {
                let snapshot = snapshot.lock().await;
                let snapshot_latest_l1_block_number = snapshot.get_latest_l1_block_number()?;
                if snapshot_latest_l1_block_number > current_l1_block_number {
                    current_l1_block_number = snapshot_latest_l1_block_number;
                    tracing::info!(
                        "Found snapshot, starting from L1 block {current_l1_block_number}"
                    );
                }
            };
        }

        let end_block = self
            .config
            .block_count
            .map(|count| U64::from(self.config.start_block + count));

        let end_block_number = if let Some(eb) = end_block {
            eb
        } else {
            self.provider
                .get_block(BlockNumber::Latest)
                .await
                .expect("block acquisition error")
                .expect("no latest block")
                .number
                .expect("block pending")
        };

        // Initialize metrics with last state, if it exists.
        {
            let mut metrics = self.metrics.lock().await;
            metrics.last_l1_block = end_block_number.as_u64();
            metrics.initial_l1_block = self.config.start_block;
            metrics.first_l1_block_num = current_l1_block_number.as_u64();
            metrics.latest_l1_block_num = current_l1_block_number.as_u64();
            if let Some(snapshot) = &self.snapshot {
<<<<<<< HEAD
                metrics.latest_l2_block_nbr = snapshot.lock().await.get_latest_l2_block_number()?;
=======
                let snapshot = snapshot.lock().await;
                metrics.latest_l2_block_num = snapshot.latest_l2_block_number;
                metrics.first_l2_block_num = snapshot.latest_l2_block_number;
>>>>>>> c54743a0
            }
        }

        tokio::spawn({
            let metrics = self.metrics.clone();
            async move {
                loop {
                    metrics.lock().await.print();
                    tokio::time::sleep(Duration::from_secs(METRICS_PRINT_INTERVAL_S)).await;
                }
            }
        });

        // Wait for shutdown signal in background.
        let token = CancellationToken::new();
        let cloned_token = token.clone();
        tokio::spawn(async move {
            let _ = tokio::signal::ctrl_c().await;
            tracing::info!("Shutdown signal received, finishing up and shutting down...");
            cloned_token.cancel();
        });

        let (hash_tx, hash_rx) = mpsc::channel(5);
        let (calldata_tx, calldata_rx) = mpsc::channel(5);

        // If an `end_block` was supplied we shouldn't poll for newer blocks.
        let mut disable_polling = self.config.disable_polling;
        if end_block.is_some() {
            disable_polling = true;
        }

        // Split L1 block processing into three async steps:
        // - BlockCommit event filter (main).
        // - Referred L1 block fetch (tx).
        // - Calldata parsing (parse).
        let tx_handle = self.spawn_tx_handler(
            hash_rx,
            calldata_tx,
            token.clone(),
            current_l1_block_number.as_u64(),
        );
        let parse_handle = self.spawn_parsing_handler(calldata_rx, sink)?;
        let main_handle = self.spawn_main_handler(
            hash_tx,
            token,
            current_l1_block_number,
            end_block_number,
            disable_polling,
        )?;

        tx_handle.await?;
        let last_processed_l1_block_num = parse_handle.await?;
        let last_fetched_l1_block_num = main_handle.await?;

        // Store our current L1 block number so we can resume from where we left
        // off, we also make sure to update the metrics before printing them.
        if let Some(block_num) = last_processed_l1_block_num {
            if let Some(snapshot) = &self.snapshot {
                snapshot
                    .lock()
                    .await
                    .set_latest_l1_block_number(block_num)?;
            }
        }
        let mut metrics = self.metrics.lock().await;
        metrics.latest_l1_block_num = last_fetched_l1_block_num;
        metrics.print();

        Ok(())
    }

    fn spawn_main_handler(
        &self,
        hash_tx: mpsc::Sender<H256>,
        cancellation_token: CancellationToken,
        mut current_l1_block_number: U64,
        end_block_number: U64,
        disable_polling: bool,
    ) -> Result<tokio::task::JoinHandle<u64>> {
        let metrics = self.metrics.clone();
        let event = self.contracts.v1.events_by_name("BlockCommit")?[0].clone();
        let provider_clone = self.provider.clone();

        Ok(tokio::spawn({
            async move {
                let mut latest_l2_block_number = U256::zero();

                loop {
                    // Break when reaching the `end_block` or on the receivement of a `ctrl_c` signal.
                    if (disable_polling && current_l1_block_number > end_block_number)
                        || cancellation_token.is_cancelled()
                    {
                        tracing::debug!("Shutting down main handle...");
                        break;
                    }

                    // Create a filter showing only `BlockCommit`s from the [`ZK_SYNC_ADDR`].
                    // TODO: Filter by executed blocks too.
                    let filter = Filter::new()
                        .address(ZK_SYNC_ADDR.parse::<Address>().unwrap())
                        .topic0(event.signature())
                        .from_block(current_l1_block_number)
                        .to_block(current_l1_block_number + BLOCK_STEP);

                    // Grab all relevant logs.
                    let before = Instant::now();
                    if let Ok(logs) = L1Fetcher::retry_call(
                        || provider_clone.get_logs(&filter),
                        L1FetchError::GetLogs,
                    )
                    .await
                    {
                        let duration = before.elapsed();
                        metrics.lock().await.log_acquisition.add(duration);

                        for log in logs {
                            // log.topics:
                            // topics[1]: L2 block number.
                            // topics[2]: L2 block hash.
                            // topics[3]: L2 commitment.

                            let new_l2_block_number =
                                U256::from_big_endian(log.topics[1].as_fixed_bytes());
                            if new_l2_block_number <= latest_l2_block_number {
                                continue;
                            }

                            if let Some(tx_hash) = log.transaction_hash {
                                if let Err(e) = hash_tx.send(tx_hash).await {
                                    if cancellation_token.is_cancelled() {
                                        tracing::debug!("Shutting down tx sender...");
                                        break;
                                    } else {
                                        tracing::error!("Cannot send tx hash: {e}");
                                        continue;
                                    }
                                }
                            }

                            latest_l2_block_number = new_l2_block_number;
                        }
                    } else {
                        tokio::time::sleep(Duration::from_secs(LONG_POLLING_INTERVAL_S)).await;
                        continue;
                    };

                    metrics.lock().await.latest_l1_block_num = current_l1_block_number.as_u64();

                    // Increment current block index.
                    current_l1_block_number += BLOCK_STEP.into();
                }

                current_l1_block_number.as_u64()
            }
        }))
    }

    fn spawn_tx_handler(
        &self,
        mut hash_rx: mpsc::Receiver<H256>,
        l1_tx_tx: mpsc::Sender<Transaction>,
        cancellation_token: CancellationToken,
        mut last_block: u64,
    ) -> tokio::task::JoinHandle<()> {
        let metrics = self.metrics.clone();
        let provider = self.provider.clone();

        tokio::spawn({
            async move {
                while let Some(hash) = hash_rx.recv().await {
                    let tx = loop {
                        let before = Instant::now();
                        match L1Fetcher::retry_call(
                            || provider.get_transaction(hash),
                            L1FetchError::GetTx,
                        )
                        .await
                        {
                            Ok(Some(tx)) => {
                                let duration = before.elapsed();
                                metrics.lock().await.tx_acquisition.add(duration);
                                break tx;
                            }
                            _ => {
                                // Task has been cancelled by user, abort loop.
                                if cancellation_token.is_cancelled() {
                                    tracing::debug!("Shutting down tx handle...");
                                    return;
                                }

                                tracing::error!(
                                    "failed to get transaction for hash: {}, retrying in a bit...",
                                    hash
                                );
                                tokio::time::sleep(Duration::from_secs(
                                    FAILED_FETCH_RETRY_INTERVAL_S,
                                ))
                                .await;
                            }
                        };
                    };

                    if let Some(current_block) = tx.block_number {
                        let current_block = current_block.as_u64();
                        if last_block < current_block {
                            metrics.lock().await.latest_l1_block_num = current_block;
                            last_block = current_block;
                        }
                    }

                    l1_tx_tx.send(tx).await.unwrap();
                }
            }
        })
    }

    fn spawn_parsing_handler(
        &self,
        mut l1_tx_rx: mpsc::Receiver<Transaction>,
        sink: mpsc::Sender<CommitBlock>,
    ) -> Result<tokio::task::JoinHandle<Option<u64>>> {
        let metrics = self.metrics.clone();
        let contracts = self.contracts.clone();
        Ok(tokio::spawn({
            async move {
                let mut function =
                    contracts.v1.functions_by_name("commitBlocks").unwrap()[0].clone();
                let mut last_block_number_processed = None;

                while let Some(tx) = l1_tx_rx.recv().await {
                    let before = Instant::now();
                    let block_number = tx.block_number.map(|v| v.as_u64());

                    if let Some(block_number) = block_number {
                        if block_number >= BOOJUM_BLOCK {
                            function =
                                contracts.v2.functions_by_name("commitBatches").unwrap()[0].clone();
                            tracing::debug!("Reached `BOOJUM_BLOCK`, changing commit block format");
                        }
                    };

                    let blocks = match parse_calldata(block_number, &function, &tx.input).await {
                        Ok(blks) => blks,
                        Err(e) => {
                            tracing::error!("failed to parse calldata: {e}");
                            continue;
                        }
                    };

                    let mut metrics = metrics.lock().await;
                    for blk in blocks {
                        metrics.latest_l2_block_num = blk.l2_block_number;
                        sink.send(blk).await.unwrap();
                    }

                    last_block_number_processed = block_number;
                    let duration = before.elapsed();
                    metrics.parsing.add(duration);
                }

                // Return the last processed l1 block number, so we can resume from the same point later on.
                last_block_number_processed
            }
        }))
    }

    async fn retry_call<T, Fut>(callback: impl Fn() -> Fut, err: L1FetchError) -> Result<T>
    where
        Fut: Future<Output = Result<T, ProviderError>>,
    {
        for attempt in 1..=MAX_RETRIES {
            match callback().await {
                Ok(x) => return Ok(x),
                Err(e) => {
                    tracing::error!("attempt {attempt}: failed to fetch from L1: {e}");
                    sleep(Duration::from_millis(50 + random::<u64>() % 500)).await;
                }
            }
        }
        Err(err.into())
    }
}

pub async fn parse_calldata(
    l1_block_number: Option<u64>,
    commit_blocks_fn: &Function,
    calldata: &[u8],
) -> Result<Vec<CommitBlock>> {
    let mut parsed_input = commit_blocks_fn
        .decode_input(&calldata[4..])
        .map_err(|e| ParseError::InvalidCalldata(e.to_string()))?;

    if parsed_input.len() != 2 {
        return Err(ParseError::InvalidCalldata(format!(
            "invalid number of parameters (got {}, expected 2) for commitBlocks function",
            parsed_input.len()
        ))
        .into());
    }

    let new_blocks_data = parsed_input
        .pop()
        .ok_or_else(|| ParseError::InvalidCalldata("new blocks data".to_string()))?;
    let stored_block_info = parsed_input
        .pop()
        .ok_or_else(|| ParseError::InvalidCalldata("stored block info".to_string()))?;

    let abi::Token::Tuple(stored_block_info) = stored_block_info else {
        return Err(ParseError::InvalidCalldata("invalid StoredBlockInfo".to_string()).into());
    };

    let abi::Token::Uint(_previous_l2_block_number) = stored_block_info[0].clone() else {
        return Err(ParseError::InvalidStoredBlockInfo(
            "cannot parse previous L2 block number".to_string(),
        )
        .into());
    };

    let abi::Token::Uint(_previous_enumeration_index) = stored_block_info[2].clone() else {
        return Err(ParseError::InvalidStoredBlockInfo(
            "cannot parse previous enumeration index".to_string(),
        )
        .into());
    };

    //let previous_enumeration_index = previous_enumeration_index.0[0];
    // TODO: What to do here?
    // assert_eq!(previous_enumeration_index, tree.next_enumeration_index());

    // Supplement every `CommitBlock` element with L1 block number information.
    parse_commit_block_info(&new_blocks_data, l1_block_number)
        .await
        .map(|mut vec| {
            vec.iter_mut()
                .for_each(|e| e.l1_block_number = l1_block_number);
            vec
        })
}

async fn parse_commit_block_info(
    data: &abi::Token,
    l1_block_number: Option<u64>,
) -> Result<Vec<CommitBlock>> {
    // By default parse blocks using [`CommitBlockInfoV1`]; if we have reached [`BOOJUM_BLOCK`], use [`CommitBlockInfoV2`].
    let use_new_format = if let Some(block_number) = l1_block_number {
        block_number >= BOOJUM_BLOCK
    } else {
        false
    };

    let abi::Token::Array(data) = data else {
        return Err(ParseError::InvalidCommitBlockInfo(
            "cannot convert newBlocksData to array".to_string(),
        )
        .into());
    };

    let mut result = vec![];
    for d in data {
        let commit_block = if use_new_format {
            CommitBlock::try_from_token::<V2>(d)?
        } else {
            CommitBlock::try_from_token::<V1>(d)?
        };

        result.push(commit_block);
    }

    Ok(result)
}<|MERGE_RESOLUTION|>--- conflicted
+++ resolved
@@ -132,13 +132,8 @@
             metrics.first_l1_block_num = current_l1_block_number.as_u64();
             metrics.latest_l1_block_num = current_l1_block_number.as_u64();
             if let Some(snapshot) = &self.snapshot {
-<<<<<<< HEAD
-                metrics.latest_l2_block_nbr = snapshot.lock().await.get_latest_l2_block_number()?;
-=======
-                let snapshot = snapshot.lock().await;
-                metrics.latest_l2_block_num = snapshot.latest_l2_block_number;
-                metrics.first_l2_block_num = snapshot.latest_l2_block_number;
->>>>>>> c54743a0
+                metrics.latest_l2_block_num = snapshot.lock().await.get_latest_l2_block_number()?;
+                metrics.first_l2_block_num = metrics.latest_l2_block_num;
             }
         }
 
