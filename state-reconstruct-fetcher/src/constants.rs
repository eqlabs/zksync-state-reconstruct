pub mod ethereum {
    /// Number of Ethereum blocks to advance in one filter step.
    pub const BLOCK_STEP: u64 = 128;

    /// Block number in Ethereum for zkSync genesis block.
    pub const GENESIS_BLOCK: u64 = 16_627_460;

    /// Block number in Ethereum of the first Boojum-formatted block.
    pub const BOOJUM_BLOCK: u64 = 18_715_403;

    /// Block number in Ethereum of the first block storing pubdata within blobs.
    pub const BLOB_BLOCK: u64 = 19_412_473;

    /// zkSync smart contract address.
    pub const ZK_SYNC_ADDR: &str = "0x32400084C286CF3E17e7B677ea9583e60a000324";

    /// Default Ethereum blob storage URL base.
    pub const BLOBS_URL: &str = "https://api.blobscan.com/blobs/";
}

pub mod storage {
    /// The path to the initial state file.
    pub const INITAL_STATE_PATH: &str = "InitialState.csv";

    /// The default name of the database.
    pub const DEFAULT_DB_NAME: &str = "db";

    /// The name of the index-to-key database folder.
    pub const INNER_DB_NAME: &str = "inner_db";
}

pub mod zksync {
    /// Bytes in raw L2 to L1 log.
    pub const L2_TO_L1_LOG_SERIALIZE_SIZE: usize = 88;
    // The bitmask by applying which to the compressed state diff metadata we retrieve its operation.
    pub const OPERATION_BITMASK: u8 = 7;
    // The number of bits shifting the compressed state diff metadata by which we retrieve its length.
    pub const LENGTH_BITS_OFFSET: u8 = 3;
    // Size of `CommitBatchInfo.pubdataCommitments` item.
    pub const PUBDATA_COMMITMENT_SIZE: usize = 144;
<<<<<<< HEAD
    // Size of the unparsed end of `CommitBatchInfo.pubdataCommitments`.
=======
    // The number of trailing bytes to ignore when using calldata post-blobs. Contains unused blob commitments.
>>>>>>> 424cdfd6
    pub const CALLDATA_SOURCE_TAIL_SIZE: usize = 32;
}<|MERGE_RESOLUTION|>--- conflicted
+++ resolved
@@ -38,10 +38,6 @@
     pub const LENGTH_BITS_OFFSET: u8 = 3;
     // Size of `CommitBatchInfo.pubdataCommitments` item.
     pub const PUBDATA_COMMITMENT_SIZE: usize = 144;
-<<<<<<< HEAD
-    // Size of the unparsed end of `CommitBatchInfo.pubdataCommitments`.
-=======
     // The number of trailing bytes to ignore when using calldata post-blobs. Contains unused blob commitments.
->>>>>>> 424cdfd6
     pub const CALLDATA_SOURCE_TAIL_SIZE: usize = 32;
 }